--- conflicted
+++ resolved
@@ -22,11 +22,8 @@
 serde = "1"
 serde_derive = "1"
 serde_json = "1"
-<<<<<<< HEAD
-=======
 lazy_static = "1"
 failure = "0.1"
 
 [dev-dependencies]
->>>>>>> 2d2ee2f7
 wabt = "0.1"